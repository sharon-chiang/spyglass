--- conflicted
+++ resolved
@@ -750,13 +750,8 @@
             print('Permission to delete all specified entries granted.')
             super().delete()
         else:
-<<<<<<< HEAD
-            print('You do not have permission to delete all specified entries. Not deleting anything.')
-
-=======
             raise Exception('You do not have permission to delete all specified entries. Not deleting anything.')
-    
->>>>>>> 19e0299a
+
     def get_stored_recording_sorting(self, key):
         """Retrieves the stored recording and sorting extractors given the key to a SpikeSorting
 
@@ -1195,31 +1190,6 @@
 
         print('Done with dj Unit table.')
 
-<<<<<<< HEAD
-    # def delete(self):
-    #     """
-    #     Extends the delete method of base class to implement permission checking
-    #     """
-    #     current_user_name = dj.config['database.user']
-    #     entries = self.fetch()
-    #     permission_bool = np.zeros((len(entries),))
-    #     print(f'Attempting to delete {len(entries)} entries, checking permission...')
-
-    #     for entry_idx in range(len(entries)):
-    #         # check the team name for the entry, then look up the members in that team, then get their datajoint user names
-    #         team_name = (SpikeSortingParameters & (SpikeSortingParameters & entries[entry_idx]).proj()).fetch1()['team_name']
-    #         lab_member_name_list = (LabTeam.LabTeamMember & {'team_name': team_name}).fetch('lab_member_name')
-    #         datajoint_user_names = []
-    #         for lab_member_name in lab_member_name_list:
-    #             datajoint_user_names.append((LabMember.LabMemberInfo & {'lab_member_name': lab_member_name}).fetch1('datajoint_user_name'))
-    #         permission_bool[entry_idx] = current_user_name in datajoint_user_names
-    #     if np.sum(permission_bool)==len(entries):
-    #         print('Permission to delete all specified entries granted.')
-    #         super(CuratedSpikeSorting, self).delete()
-    #     else:
-    #         print('You do not have permission to delete all specified entries. Not deleting anything.')
-
-=======
     def delete(self):
         """
         Extends the delete method of base class to implement permission checking
@@ -1228,7 +1198,7 @@
         entries = self.fetch()
         permission_bool = np.zeros((len(entries),))
         print(f'Attempting to delete {len(entries)} entries, checking permission...')
-    
+
         for entry_idx in range(len(entries)):
             # check the team name for the entry, then look up the members in that team, then get their datajoint user names
             team_name = (SpikeSortingParameters & (SpikeSortingParameters & entries[entry_idx]).proj()).fetch1()['team_name']
@@ -1242,8 +1212,7 @@
             super().delete()
         else:
             raise Exception('You do not have permission to delete all specified entries. Not deleting anything.')
-        
->>>>>>> 19e0299a
+
     def fetch_nwb(self, *attrs, **kwargs):
         return fetch_nwb(self, (AnalysisNwbfile, 'analysis_file_abs_path'), *attrs, **kwargs)
 
