--- conflicted
+++ resolved
@@ -156,10 +156,6 @@
                     key['camera_name'] = CameraDevice.UNKNOWN
 
                 # get the interval list for this task, which corresponds to the matching epoch for the raw data.
-<<<<<<< HEAD
-                # users should define more restrictive intervals as required for analyses
-                session_intervals = (IntervalList() & {'nwb_file_name': nwb_file_name}).fetch('interval_list_name')
-=======
                 # Users should define more restrictive intervals as required for analyses
                 session_intervals = (IntervalList() & {'nwb_file_name': nwb_file_name}).fetch(
                     'interval_list_name')
@@ -168,7 +164,6 @@
                     key["task_environment"] = task.task_environment[0]
                 except Exception:
                     key["task_environment"] = 'none'
->>>>>>> 84100eae
                 for epoch in task.task_epochs[0]:
                     # TODO in beans file, task_epochs[0] is 1x2 dset of ints, so epoch would be an int
                     key['epoch'] = epoch
