import setuptools

setuptools.setup(
    name="nwb_datajoint",
    version="0.1.0",
    author="Loren Frank, Eric Denovellis",
    author_email="eric.denovellis@ucsf.edu",
    description="NWB helper code for Loren Frank's lab at UCSF",
    url="https://github.com/LorenFrankLab/nwb_datajoint",
    packages=setuptools.find_packages(),
    install_requires=[
        'pynwb',
        'hdmf',
        'pandas',
        'networkx',
        'python-intervals',
        'matplotlib',
        'numpy',
        'scipy',
        'python-dateutil',
        'datajoint',
<<<<<<< HEAD
	'ghostipy'
=======
        'ghostipy',
        'kachery==0.6.1'
>>>>>>> 3681d832
    ],
)<|MERGE_RESOLUTION|>--- conflicted
+++ resolved
@@ -19,11 +19,7 @@
         'scipy',
         'python-dateutil',
         'datajoint',
-<<<<<<< HEAD
-	'ghostipy'
-=======
         'ghostipy',
         'kachery==0.6.1'
->>>>>>> 3681d832
     ],
 )