--- conflicted
+++ resolved
@@ -2,7 +2,6 @@
 The Frank lab Datajoint database is designed to facilitate data storage, analysis, and sharing.
 
 ## Setup
-<<<<<<< HEAD
 
 ### Installing packages
 1. Clone this repository:
@@ -77,78 +76,4 @@
 ### Troubleshooting common problems
 * If cannot connect to dj, then downgrade pymysql to 0.9.2
 * If cannot write nwb, then downgrade h5py to 2.10.0
-* If stall during spikesorting, then install [ml_ms4alg from our fork](https://github.com/LorenFrankLab/ml_ms4alg) and upgrade numpy to 1.19.4
-=======
-
-### Instructions as of 12-14-2020
-
-1. Clone this repository
-
-  ```bash
-  git clone https://github.com/LorenFrankLab/nwb_datajoint.git
-  ```
-
-2. Set up and activate the conda environment called "nwb_datajoint"
-
-  ```bash
-  cd nwb_datajoint
-  conda env create -f environment.yml
-  conda activate nwb_datajoint
-  ```
-
-3. Install the repo
-
-  ```bash
-  python setup.py develop
-  cd ..
-  ```
-
-4. [Use the datajoint docker installation](https://tutorials.datajoint.io/setting-up/local-database.html)
-
-5. Temporary development package
-
-  Clone the `ndx-franklab-novela` repo from GitHub (conda version too restrictive)
-
-  ```bash
-  git clone https://github.com/NovelaNeuro/ndx-franklab-novela.git
-  cd ndx-franklab-novela
-  ```
-
-  Open `setup.py` in your favorite text editor and remove the line `hdmf==1.6.4` on line 36
-
-  ```bash
-  vim setup.py
-  ```
-
-  Install the repo
-
-  ```bash
-  python setup.py develop
-  cd ..
-  ```
-
-6. Temporary for spike sorting: Install and run the development version of [labbox-ephys](https://github.com/laboratorybox/labbox-ephys/)
-
-  ```bash
-  git clone https://github.com/laboratorybox/labbox-ephys.git
-  cd labbox-ephys/python
-  python setup.py develop
-  cd ../..
-  ```
-
-7. Install and run the development version of [pynwb](https://github.com/NeurodataWithoutBorders/pynwb)
-
-  ```bash
-  pip uninstall hdmf pynwb
-  git clone --recurse-submodules https://github.com/NeurodataWithoutBorders/pynwb.git
-  cd pynwb
-  python setup.py develop
-  cd ..
-  ```
-
-8. Run `populate_from_NWB_tutorial.ipynb` from the `notebooks` directory
-
-9. Other examples:
-  - `nwbdj_lfp_tutorial.ipynb` to extract LFP
-  - `nwbdj_spikeinterface_test.ipynb` to set up and run spike sorting
->>>>>>> 46b31272
+* If stall during spikesorting, then install [ml_ms4alg from our fork](https://github.com/LorenFrankLab/ml_ms4alg) and upgrade numpy to 1.19.4