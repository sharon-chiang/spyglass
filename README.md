
# nwb_datajoint

<<<<<<< HEAD
## Setup 
to date notebooks 
1. Clone repository
2. Setup conda environment
```conda env create -f environment.yml```
3. Install the repo ```python setup.py develop``` 
4. [Use the datajoint docker installation](https://tutorials.datajoint.io/setting-up/local-database.html)
5. Run notebooks/populate_DJ_from_NWB_raw.ipynb to import one or more NWB files
into the datajoint database
6. As another example, after importing, run notebooks/NWB_DJ_LFP.ipynwb to extract LFP 
=======
This code allows for import of an NWB file into a matching set of DataJoint schema

Old code for importing older Frank Lab data is in the develop branch

Newer code for importing from new NWB data files is in the develop_nwbraw branch

## Setup - 
1. Clone this repository
2. Setup conda environment using the file in the root nwb_datajoint directory
```conda env create -f environment.yml```
3. Install this repo ```python setup.py develop``` 
4. Follow the instructions in notebooks/populate_DJ_from_NWB_raw.ipynb
>>>>>>> d6732329
<|MERGE_RESOLUTION|>--- conflicted
+++ resolved
@@ -1,7 +1,6 @@
 
 # nwb_datajoint
 
-<<<<<<< HEAD
 ## Setup 
 to date notebooks 
 1. Clone repository
@@ -11,18 +10,4 @@
 4. [Use the datajoint docker installation](https://tutorials.datajoint.io/setting-up/local-database.html)
 5. Run notebooks/populate_DJ_from_NWB_raw.ipynb to import one or more NWB files
 into the datajoint database
-6. As another example, after importing, run notebooks/NWB_DJ_LFP.ipynwb to extract LFP 
-=======
-This code allows for import of an NWB file into a matching set of DataJoint schema
-
-Old code for importing older Frank Lab data is in the develop branch
-
-Newer code for importing from new NWB data files is in the develop_nwbraw branch
-
-## Setup - 
-1. Clone this repository
-2. Setup conda environment using the file in the root nwb_datajoint directory
-```conda env create -f environment.yml```
-3. Install this repo ```python setup.py develop``` 
-4. Follow the instructions in notebooks/populate_DJ_from_NWB_raw.ipynb
->>>>>>> d6732329
+6. As another example, after importing, run notebooks/NWB_DJ_LFP.ipynwb to extract LFP 